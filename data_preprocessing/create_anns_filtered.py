from pycocotools.coco import COCO
import pandas as pd
import os
import json

<<<<<<< HEAD
from .data_utils import get_anns_info_df, save_anns
=======
from .utils import get_anns_info_df, save_coco_anns
>>>>>>> 8601a8d7
import sys
sys.path.append('..')
import settings


def filter_coco_csv(anns_df, coco, path_to_anns, thr_kps=-1, thr_x_scale=0., thr_y_scale=0.):
    # Drop invalid coco person keypoints instances
    # and filter instances by num_keypoints, bbox_x_scale and bbox_y_scale


    num_anns = len(anns_df)
    print(f'Originally {num_anns} annotation instances found.')
    # Check validity
    anns_df = anns_df[anns_df['is_crowd'] < 1]
    anns_df = anns_df[(anns_df['bbox_x'] >= 0) & (anns_df['bbox_y'] >= 0)]
    anns_df = anns_df[(anns_df['bbox_width'] > 0) & (anns_df['bbox_height'] > 0)]
    anns_df = anns_df[anns_df['num_keypoints'] >= 0]
    print(f'{num_anns - len(anns_df)} invalid annotation instances dropped.')
    num_anns = len(anns_df)

    anns_df = anns_df[(anns_df['num_keypoints'] >= thr_kps)]
    anns_df = anns_df[(anns_df['bbox_x_scale'] > thr_x_scale) & (anns_df['bbox_y_scale'] > thr_y_scale)]
    print(f'{num_anns - len(anns_df)} annotation instances filtered:')
    print(f'\tnum_keypoints > {thr_kps}\n\tbbox_x_scale > {thr_x_scale}\n\tbbox_y_scale > {thr_y_scale}')
    num_anns = len(anns_df)
    print(f'{num_anns} annotation instances remained.')

    ids = anns_df['id'].values
    anns_to_keep = coco.loadAnns(ids=ids)

    img_ids_to_keep = set()
    for ann in anns_to_keep:
        img_ids_to_keep.add(ann['image_id'])

    img_ids_to_keep = list(img_ids_to_keep)

    imgs_to_keep = coco.loadImgs(ids=img_ids_to_keep)

    with open(path_to_anns, 'r') as load_file:
        dataset = json.load(load_file)
        save_info = dataset['info']
        save_licenses = dataset['licenses']
        save_categories = dataset['categories']

    filtered_coco = {
        'info': save_info,
        'licenses': save_licenses,
        'images': imgs_to_keep,
        'annotations': anns_to_keep,
        'categories': save_categories
    }
    return filtered_coco


if __name__ == '__main__':
    path_to_anns = settings.COCO_KPS_TRAIN_PATH
    coco = COCO(path_to_anns)

    anns_df = get_anns_info_df(coco=coco)

    q_filtered_ans = filter_coco_csv(anns_df=anns_df, coco=coco, path_to_anns=path_to_anns,
                                     thr_y_scale=0.1)

    os.makedirs(os.path.join(settings.BASE_DIR, 'data_preprocessing/annotations'), exist_ok=True)
    q_fname_to_save = os.path.join(settings.BASE_DIR, 'data_preprocessing/annotations/q_person_keypoints_train2017.json')
    save_coco_anns(q_filtered_ans, q_fname_to_save)

    s_filtered_anns = filter_coco_csv(anns_df=anns_df, coco=COCO, path_to_anns=path_to_anns,
                                      thr_y_scale=0.1)

    s_fname_to_save = os.path.join(settings.BASE_DIR, 'data_preprocessing/annotations/s_person_keypoints_train2017.json')
    save_coco_anns(s_filtered_anns, s_fname_to_save)<|MERGE_RESOLUTION|>--- conflicted
+++ resolved
@@ -3,17 +3,13 @@
 import os
 import json
 
-<<<<<<< HEAD
-from .data_utils import get_anns_info_df, save_anns
-=======
 from .utils import get_anns_info_df, save_coco_anns
->>>>>>> 8601a8d7
 import sys
 sys.path.append('..')
 import settings
 
 
-def filter_coco_csv(anns_df, coco, path_to_anns, thr_kps=-1, thr_x_scale=0., thr_y_scale=0.):
+def filter_coco_csv(anns_df, coco, path_to_anns, thr_x_scale=0., thr_y_scale=0.):
     # Drop invalid coco person keypoints instances
     # and filter instances by num_keypoints, bbox_x_scale and bbox_y_scale
 
@@ -24,14 +20,12 @@
     anns_df = anns_df[anns_df['is_crowd'] < 1]
     anns_df = anns_df[(anns_df['bbox_x'] >= 0) & (anns_df['bbox_y'] >= 0)]
     anns_df = anns_df[(anns_df['bbox_width'] > 0) & (anns_df['bbox_height'] > 0)]
-    anns_df = anns_df[anns_df['num_keypoints'] >= 0]
     print(f'{num_anns - len(anns_df)} invalid annotation instances dropped.')
     num_anns = len(anns_df)
 
-    anns_df = anns_df[(anns_df['num_keypoints'] >= thr_kps)]
     anns_df = anns_df[(anns_df['bbox_x_scale'] > thr_x_scale) & (anns_df['bbox_y_scale'] > thr_y_scale)]
     print(f'{num_anns - len(anns_df)} annotation instances filtered:')
-    print(f'\tnum_keypoints > {thr_kps}\n\tbbox_x_scale > {thr_x_scale}\n\tbbox_y_scale > {thr_y_scale}')
+    print(f'bbox_x_scale > {thr_x_scale}\n\tbbox_y_scale > {thr_y_scale}')
     num_anns = len(anns_df)
     print(f'{num_anns} annotation instances remained.')
 
