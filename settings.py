import os

BASE_DIR = os.path.dirname(os.path.abspath(__file__))
<<<<<<< HEAD
COCO_PATH /= os.path.join(BASE_DIR, 'coco')
=======
if os.getenv('coco_path') is None:
    COCO_PATH = os.path.join(BASE_DIR, 'coco')
else:
    COCO_PATH = os.getenv('coco_path')

>>>>>>> df614679
COCO_TRAIN_PATH = os.path.join(COCO_PATH, 'train2017')
COCO_VAL_PATH = os.path.join(COCO_PATH, 'val2017')
COCO_ANN_PATH = os.path.join(COCO_PATH, 'annotations')
COCO_KPS_TRAIN_PATH = os.path.join(COCO_ANN_PATH, 'person_keypoints_train2017.json')
COCO_KPS_VAL_PATH = os.path.join(COCO_ANN_PATH, 'person_keypoints_val2017.json')<|MERGE_RESOLUTION|>--- conflicted
+++ resolved
@@ -1,15 +1,11 @@
 import os
 
 BASE_DIR = os.path.dirname(os.path.abspath(__file__))
-<<<<<<< HEAD
-COCO_PATH /= os.path.join(BASE_DIR, 'coco')
-=======
 if os.getenv('coco_path') is None:
     COCO_PATH = os.path.join(BASE_DIR, 'coco')
 else:
     COCO_PATH = os.getenv('coco_path')
 
->>>>>>> df614679
 COCO_TRAIN_PATH = os.path.join(COCO_PATH, 'train2017')
 COCO_VAL_PATH = os.path.join(COCO_PATH, 'val2017')
 COCO_ANN_PATH = os.path.join(COCO_PATH, 'annotations')
