--- conflicted
+++ resolved
@@ -2,11 +2,7 @@
 data:
   coco_train_root: /data/mscoco/train2017
   coco_val_root: /data/mscoco/val2017
-<<<<<<< HEAD
-  coco_annotation_root: /data/mscoco/annotations
-=======
   coco_annotations_root: /data/mscoco/annotations
->>>>>>> 8601a8d7
 
 
   fsod_root: /data/fsod/images
