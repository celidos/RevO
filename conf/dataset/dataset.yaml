# @package _global_

coco_train:
  name: coco_train
  bs: ${bs}
  k_shot: ${k_shot}
  bbox_format: ${data.bbox_format}
  input_size: ${data.input_size}
  transforms: ${data.train_transforms}
  backbone_stride: ${model.backbone_stride}
  query:
    root: ${data.coco_train_root}
    annotations: ${data.coco_annotations_root}/person_keypoints_val2017.json
  support:
    root: ${data.coco_train_root}
    annotations: ${data.coco_annotations_root}/person_keypoints_val2017.json
  shuffle: true
  draw: false

coco_val:
<<<<<<< HEAD
  name: coco_val
=======
  bs: ${bs}
  k_shot: ${k_shot}
  bbox_format: ${data.bbox_format}
  input_size: ${data.input_size}
  transforms: ${data.val_transforms}
  backbone_stride: ${model.backbone_stride}
  query:
    root: ${data.coco_val_root}
    annotations: ${data.coco_annotations_root}/person_keypoints_val2017.json
  support:
    root: ${data.coco_val_root}
    annotations: ${data.coco_annotations_root}/person_keypoints_val2017.json
  shuffle: false
  draw: false

fsod_train:
  bs: ${bs}
  k_shot: ${k_shot}
  bbox_format: ${data.bbox_format}
  input_size: ${data.input_size}
  transforms: ${data.train_transforms}
  backbone_stride: ${model.backbone_stride}
  query:
    root: ${data.fsod_root}
    annotations: ${data.fsod_annotations_root}/fsod_train.json
  support:
    root: ${data.fsod_root}
    annotations: ${data.fsod_annotations_root}/fsod_train.json
  shuffle: true
  draw: false

fsod_val:
>>>>>>> 8601a8d7
  bs: ${bs}
  k_shot: ${k_shot}
  bbox_format: ${data.bbox_format}
  input_size: ${data.input_size}
  transforms: ${data.train_transforms}
  backbone_stride: ${model.backbone_stride}
  query:
    root: ${data.fsod_root}
    annotations: ${data.fsod_annotations_root}/fsod_test.json
  support:
    root: ${data.fsod_root}
    annotations: ${data.fsod_annotations_root}/fsod_test.json
  shuffle: true
  draw: false

megapixel_mnist_train:
  bs: ${bs}
  k_shot: ${k_shot}
  bbox_format: ${data.bbox_format}
  input_size: ${data.input_size}
  transforms: ${data.train_transforms}
  backbone_stride: ${model.backbone_stride}
  query:
    root: ${data.megapixel_mnist_train_root}
    annotations: ${data.megapixel_mnist_annotations_root}/train.json
  support:
    root: ${data.megapixel_mnist_train_root}
    annotations: ${data.megapixel_mnist_annotations_root}/train.json
  shuffle: true
  draw: false

megapixel_mnist_val:
  bs: ${bs}
  k_shot: ${k_shot}
  bbox_format: ${data.bbox_format}
  input_size: ${data.input_size}
  transforms: ${data.train_transforms}
  backbone_stride: ${model.backbone_stride}
  query:
    root: ${data.megapixel_mnist_val_root}
    annotations: ${data.megapixel_mnist_annotations_root}/test.json
  support:
    root: ${data.megapixel_mnist_val_root}
    annotations: ${data.megapixel_mnist_annotations_root}/test.json
  shuffle: true
  draw: false

transferring:
  name: transferring
  bs: ${bs}
  k_shot: ${k_shot}
  bbox_format: ${data.bbox_format}
  input_size: ${data.input_size}
  transforms: ${data.val_transforms}
  backbone_stride: ${model.backbone_stride}
  query:
    root: ${data.coco_val_root}
    annotations: ${data.custom_annotations_root}/gs_coco_object_presence_anns.json
  support:
    root: ${data.coco_val_root}
    annotations: ${data.custom_annotations_root}/gs_coco_object_presence_anns.json
  shuffle: false
  draw: true

gold_stand:
  name: gold_stand
  bs: ${bs}
  k_shot: ${k_shot}
  bbox_format: ${data.bbox_format}
  input_size: ${data.input_size}
  transforms: ${data.val_transforms}
  backbone_stride: ${model.backbone_stride}
  query:
    root: ${data.coco_val_root}
    annotations: ${data.custom_annotations_root}/q_transferring_test_anns.json
  support:
    root: ${data.coco_val_root}
    annotations: ${data.custom_annotations_root}/s_transferring_test_anns.json
  shuffle: false
  draw: true<|MERGE_RESOLUTION|>--- conflicted
+++ resolved
@@ -18,9 +18,7 @@
   draw: false
 
 coco_val:
-<<<<<<< HEAD
   name: coco_val
-=======
   bs: ${bs}
   k_shot: ${k_shot}
   bbox_format: ${data.bbox_format}
@@ -37,6 +35,7 @@
   draw: false
 
 fsod_train:
+  name: fsod_train
   bs: ${bs}
   k_shot: ${k_shot}
   bbox_format: ${data.bbox_format}
@@ -53,7 +52,7 @@
   draw: false
 
 fsod_val:
->>>>>>> 8601a8d7
+  name: fsod_val
   bs: ${bs}
   k_shot: ${k_shot}
   bbox_format: ${data.bbox_format}
@@ -70,6 +69,7 @@
   draw: false
 
 megapixel_mnist_train:
+  name: mnist_train
   bs: ${bs}
   k_shot: ${k_shot}
   bbox_format: ${data.bbox_format}
@@ -86,6 +86,7 @@
   draw: false
 
 megapixel_mnist_val:
+  name: mnist_val
   bs: ${bs}
   k_shot: ${k_shot}
   bbox_format: ${data.bbox_format}
