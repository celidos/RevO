defaults:
  - hydra: custom
  - data_path: theta
  - dataset: dataset

description: ''

<<<<<<< HEAD
n_steps: 70
=======
n_steps: 250
>>>>>>> 8601a8d7
bs: 2
k_shot: 3
device: cuda:0

metrics:
  - type: metrics.Recall
  - type: metrics.Precision

hooks:
  - type: callbacks.ValidationCallback
<<<<<<< HEAD
    frequency: 40
=======
    frequency: 150
>>>>>>> 8601a8d7

  - type: callbacks.LogCallback
    frequency: 20

  - type: callbacks.TensorBoardCallback
    frequency: 20

  - type: callbacks.SaveCheckpointCallback
    frequency: 50000

model:
  type: models.prikol.PrikolNet
  # backbone
  backbone_name: resnet50
  backbone_pretrained: true
  backbone_trainable_layers: 3
  backbone_returned_layers: 4
  backbone_stride: 32
  # transformer
  embd_dim: 2048
  n_head: 4
  attn_pdrop: 0
  resid_pdrop: 0
  embd_pdrop: 0
  n_layer: 1
  out_dim: 1

optimizer:
  type: torch.optim.Adam
  lr: 0.0003
loss:
  type: torch.nn.BCEWithLogitsLoss
  pos_weight:
    type: torch.tensor
    data: 1

scheduler:
  type: torch.optim.lr_scheduler.StepLR
  step_size: 1000
  gamma: 0.9

data:
  bbox_format: coco
  input_size: [320, 320]
  train_transforms:
    - type: albumentations.Resize
      height: ${data.input_size.0}
      width: ${data.input_size.1}
    - type: albumentations.Normalize
    - type: albumentations.pytorch.transforms.ToTensorV2

  val_transforms:
    - type: albumentations.Resize
      height: ${data.input_size.0}
      width: ${data.input_size.1}
    - type: albumentations.Normalize
    - type: albumentations.pytorch.transforms.ToTensorV2

  train_dataset:
    - ${fsod_train}

  validation_dataset:
<<<<<<< HEAD
#    - ${coco_val}
#    - ${gold_stand}
    - ${transferring}
=======
    - ${fsod_val}
      #    - ${transferring}
>>>>>>> 8601a8d7
<|MERGE_RESOLUTION|>--- conflicted
+++ resolved
@@ -1,18 +1,14 @@
 defaults:
   - hydra: custom
-  - data_path: theta
+  - data_path: local
   - dataset: dataset
 
 description: ''
 
-<<<<<<< HEAD
-n_steps: 70
-=======
 n_steps: 250
->>>>>>> 8601a8d7
 bs: 2
 k_shot: 3
-device: cuda:0
+device: cpu
 
 metrics:
   - type: metrics.Recall
@@ -20,11 +16,7 @@
 
 hooks:
   - type: callbacks.ValidationCallback
-<<<<<<< HEAD
-    frequency: 40
-=======
-    frequency: 150
->>>>>>> 8601a8d7
+    frequency: 30
 
   - type: callbacks.LogCallback
     frequency: 20
@@ -84,14 +76,8 @@
     - type: albumentations.pytorch.transforms.ToTensorV2
 
   train_dataset:
-    - ${fsod_train}
+    - ${coco_train}
 
   validation_dataset:
-<<<<<<< HEAD
 #    - ${coco_val}
-#    - ${gold_stand}
-    - ${transferring}
-=======
-    - ${fsod_val}
-      #    - ${transferring}
->>>>>>> 8601a8d7
+    - ${transferring}