import hydra
from omegaconf import DictConfig, OmegaConf
import os
import logging
from utils.vis_utils import draw, render_report
from settings import BASE_DIR
from callbacks import LoadCheckpointCallback


logger = logging.getLogger(__name__)


def run_prediction(cfg):
    from trainer import Trainer
    trainer = Trainer(cfg)
    ckpt_dir = os.path.join(BASE_DIR, cfg.path, 'checkpoints')
    trainer.register_callback(LoadCheckpointCallback(
        directory=ckpt_dir,
        filename=cfg.ckpt
    ))
    trainer._before_run_callbacks()
<<<<<<< HEAD
    dataloader_dict = trainer.train_dataloader_dict if cfg.dataloader == 'train' else trainer.val_dataloader_dict
    dataloader = dataloader_dict['']['dataloader']
=======
    dataloader = trainer.train_dataloader if cfg.dataloader == 'train' else trainer.val_dataloader
    dataloader = dataloader['megapixel_mnist_train_val']['dataloader']
>>>>>>> b4dbf6d9
    os.makedirs(os.path.join(os.getcwd(), 'output', os.path.splitext(cfg.ckpt)[0]), exist_ok=True)
    for i, batch in enumerate(dataloader):

        input_tensor = batch['input']
        target_tensor = batch['target']
        target_tensor = target_tensor.to(trainer.device)
        outputs = trainer.model(input_tensor)
        res_img = draw(input_tensor['q_img'][0], outputs[0], target_tensor[0])
        print(os.getcwd())
        res_img.save(os.path.join(os.getcwd(), 'output', os.path.splitext(cfg.ckpt)[0], f'img{i}.png'))
        logger.info(i)
        if i == 14:
            break
    #render_report(os.path.join(os.getcwd(), 'output', os.path.splitext(cfg.ckpt)[0]))


@hydra.main(config_path='conf', config_name='config_draw')
def run(cfg: DictConfig):
    cfg = OmegaConf.create(cfg)
    trainer_cfg_filename = os.path.join(BASE_DIR, cfg.path, 'cfg', 'config.yaml')
    trainer_cfg = OmegaConf.load(trainer_cfg_filename)
    merged_cfg = OmegaConf.merge(trainer_cfg, cfg)

    run_prediction(merged_cfg)


if __name__ == '__main__':
    run()<|MERGE_RESOLUTION|>--- conflicted
+++ resolved
@@ -19,13 +19,8 @@
         filename=cfg.ckpt
     ))
     trainer._before_run_callbacks()
-<<<<<<< HEAD
-    dataloader_dict = trainer.train_dataloader_dict if cfg.dataloader == 'train' else trainer.val_dataloader_dict
-    dataloader = dataloader_dict['']['dataloader']
-=======
     dataloader = trainer.train_dataloader if cfg.dataloader == 'train' else trainer.val_dataloader
     dataloader = dataloader['megapixel_mnist_train_val']['dataloader']
->>>>>>> b4dbf6d9
     os.makedirs(os.path.join(os.getcwd(), 'output', os.path.splitext(cfg.ckpt)[0]), exist_ok=True)
     for i, batch in enumerate(dataloader):
 
