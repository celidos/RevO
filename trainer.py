--- conflicted
+++ resolved
@@ -111,26 +111,17 @@
             loss /= self.accumulation_steps
             self.scaler.scale(loss).backward()
 
-<<<<<<< HEAD
+            if (self.state.step + 1) % self.accumulation_steps == 0:
+                self.scaler.step(self.optimizer)
+                self.scaler.update()
+
+                self.optimizer.zero_grad()
+                if self.scheduler is not None:
+                    self.scheduler.step()
         if self.state.step == 10:
             print(10)
         if self.state.step % 3 == 0:
             draw_batch(inputs['q_img'].detach(), outputs.detach(), targets.detach(), show=True)
-
-        if (self.state.step + 1) % self.accumulation_steps == 0:
-            self.optimizer.step()
-            self.optimizer.zero_grad()
-            if self.scheduler is not None:
-                self.scheduler.step()
-=======
-            if (self.state.step + 1) % self.accumulation_steps == 0:
-                self.scaler.step(self.optimizer)
-                self.scaler.update()
-                
-                self.optimizer.zero_grad()
-                if self.scheduler is not None:
-                    self.scheduler.step()
->>>>>>> ebfa0891
 
         return loss.detach()
 
